--- conflicted
+++ resolved
@@ -49,7 +49,6 @@
 
 @dataclass
 class SynReactor:
-<<<<<<< HEAD
     """A hardened and typed re-write of the original SynReactor, preserving API
     compatibility while offering safer, faster, and cleaner behavior.
 
@@ -77,35 +76,6 @@
     :param partial: If True, use a partial matching fallback. Defaults
         to False.
     :type partial: bool
-=======
-    """
-    A hardened and typed re-write of the original SynReactor, preserving API compatibility
-    while offering safer, faster, and cleaner behavior.
-
-    :param substrate: The input reaction substrate, as a SMILES string, a raw NetworkX graph,
-                      or a SynGraph.
-    :type substrate: Union[str, nx.Graph, SynGraph]
-    :param template: Reaction template, provided as SMILES/SMARTS, a raw NetworkX graph,
-                     or a SynRule.
-    :type template: Union[str, nx.Graph, SynRule]
-    :param invert: Whether to invert the reaction (predict precursors). Defaults to False.
-    :type invert: bool
-    :param canonicaliser: Optional canonicaliser for intermediate graphs. If None, a default
-                          GraphCanonicaliser is used.
-    :type canonicaliser: Optional[GraphCanonicaliser]
-    :param explicit_h: If True, render all hydrogens explicitly in the reaction‑center SMARTS.
-                       Defaults to True.
-    :type explicit_h: bool
-    :param implicit_temp: If True, treat the input template as implicit-H (forces explicit_h=False).
-                          Defaults to False.
-    :type implicit_temp: bool
-    :param strategy: Matching strategy, one of Strategy.ALL, 'comp', or 'bt'.
-                     Defaults to Strategy.ALL.
-    :type strategy: Strategy or str
-    :param partial: If True, use a partial matching fallback. Defaults to False.
-    :type partial: bool
-
->>>>>>> 626c2571
     :ivar _graph: Cached SynGraph for the substrate.
     :vartype _graph: Optional[SynGraph]
     :ivar _rule: Cached SynRule for the template.
@@ -116,12 +86,8 @@
     :vartype _its: Optional[List[nx.Graph]]
     :ivar _smarts: Cached list of SMARTS strings.
     :vartype _smarts: Optional[List[str]]
-<<<<<<< HEAD
     :ivar _flag_pattern_has_explicit_H: Internal flag indicating
         explicit‑H constraints.
-=======
-    :ivar _flag_pattern_has_explicit_H: Internal flag indicating explicit‑H constraints.
->>>>>>> 626c2571
     :vartype _flag_pattern_has_explicit_H: bool
     """
 
@@ -143,13 +109,8 @@
     _flag_pattern_has_explicit_H: bool = field(init=False, default=False, repr=False)
 
     def __post_init__(self) -> None:
-<<<<<<< HEAD
         """Validate and enforce consistency of `explicit_h` and
         `implicit_temp`.
-=======
-        """
-        Validate and enforce consistency of `explicit_h` and `implicit_temp`.
->>>>>>> 626c2571
 
         :raises ValueError: If `explicit_h` is True while `implicit_temp` is False.
         """
