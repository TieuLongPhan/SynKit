import networkx as nx
from typing import Tuple, Dict, Any, Optional, List, Hashable
from copy import deepcopy


class ITSConstruction:
    @staticmethod
    def ITSGraph(
        G: nx.Graph,
        H: nx.Graph,
        ignore_aromaticity: bool = False,
        attributes_defaults: Optional[Dict[str, Any]] = None,
        balance_its: bool = True,
    ) -> nx.Graph:
<<<<<<< HEAD
        """Create a Combined Graph Representation (CGR) by merging nodes and
        edges of G and H.
=======
        """
        Create a Combined Graph Representation (CGR) by merging nodes and edges of G and H.
>>>>>>> 626c2571

        The resulting ITS graph:
          - Uses a deep copy of the smaller (or larger, if balance_its is False) input graph.
          - Initializes a node attribute ``typesGH`` as a tuple of G‑side and H‑side
            attribute tuples, applying defaults if needed.
          - Adds edges from both graphs with a two‑tuple ``order`` label.
          - Computes ``standard_order`` as the difference of the two orders.

        :param G: The first input graph (e.g., reactant).
        :type G: nx.Graph
        :param H: The second input graph (e.g., product).
        :type H: nx.Graph
        :param ignore_aromaticity: If True, bonds with order differences
                                   of magnitude < 1 are treated as zero.
        :type ignore_aromaticity: bool
        :param attributes_defaults: Mapping of node attribute names to default
                                    values when missing in G or H.
        :type attributes_defaults: dict[str, Any] or None
        :param balance_its: If True, choose the graph with fewer nodes as base;
                            otherwise choose the one with more nodes.
        :type balance_its: bool
        :returns: A new ITS graph annotated with merged node and edge attributes.
        :rtype: nx.Graph
        :raises KeyError: If a required attribute is missing during merging.
        :example:
        >>> ITS = ITSConstruction.ITSGraph(G, H)
        >>> isinstance(ITS, nx.Graph)
        True
        """
        # Create a null graph from a copy of G to preserve attributes
        if (balance_its and len(G.nodes()) <= len(H.nodes())) or (
            not balance_its and len(G.nodes()) >= len(H.nodes())
        ):
            ITS = deepcopy(G)
        else:
            ITS = deepcopy(H)

        ITS.remove_edges_from(list(ITS.edges()))

        # Initialize a dictionary to hold node types
        typesDict = dict()

        # Add typeG and typeH attributes, or default attributes for "*" unknown elements
        for v in list(ITS.nodes()):
            # Check if v is in both G and H
            if v not in G.nodes() or v not in H.nodes():
                continue
            else:
                typesG = ITSConstruction.get_node_attributes_with_defaults(
                    G, v, attributes_defaults
                )  # node attribute in reactant graph
                typesH = ITSConstruction.get_node_attributes_with_defaults(
                    H, v, attributes_defaults
                )  # node attribute in product graph
                typesDict[v] = (typesG, typesH)

        nx.set_node_attributes(ITS, typesDict, "typesGH")

        # Add edges from G and H
        ITS = ITSConstruction.add_edges_to_ITS(ITS, G, H, ignore_aromaticity)

        return ITS

    @staticmethod
    def get_node_attribute(
        graph: nx.Graph, node: Hashable, attribute: str, default: Any
    ) -> Any:
<<<<<<< HEAD
        """Retrieve a node attribute or return a default if missing.
=======
        """
        Retrieve a node attribute or return a default if missing.
>>>>>>> 626c2571

        :param graph: The graph containing the node.
        :type graph: nx.Graph
        :param node: The node identifier.
        :type node: hashable
        :param attribute: The name of the attribute to retrieve.
        :type attribute: str
<<<<<<< HEAD
        :param default: The value to return if the attribute is not
            present.
=======
        :param default: The value to return if the attribute is not present.
>>>>>>> 626c2571
        :type default: Any
        :returns: The attribute value or the default.
        :rtype: Any
        """
        try:
            return graph.nodes[node][attribute]
        except KeyError:
            return default

    @staticmethod
    def get_node_attributes_with_defaults(
        graph: nx.Graph, node: int, attributes_defaults: Dict[str, Any] = None
    ) -> Tuple:
<<<<<<< HEAD
        """Retrieve multiple node attributes, applying defaults where missing.
=======
        """
        Retrieve multiple node attributes, applying defaults where missing.
>>>>>>> 626c2571

        :param graph: The graph containing the node.
        :type graph: nx.Graph
        :param node: The node identifier.
        :type node: hashable
        :param attributes_defaults: Mapping of attribute names to default values.
        :type attributes_defaults: dict[str, Any] or None
        :returns: Tuple of attribute values in the same order as the keys.
        :rtype: tuple[Any, ...]
        """
        if attributes_defaults is None:
            attributes_defaults = {
                "element": "*",
                "aromatic": False,
                "hcount": 0,
                "charge": 0,
                "neighbors": ["", ""],
            }

        return tuple(
            ITSConstruction.get_node_attribute(graph, node, attr, default)
            for attr, default in attributes_defaults.items()
        )

    @staticmethod
    def add_edges_to_ITS(
        ITS: nx.Graph, G: nx.Graph, H: nx.Graph, ignore_aromaticity: bool = False
    ) -> nx.Graph:
<<<<<<< HEAD
        """Add and label edges in the ITS graph based on presence in G and H.
=======
        """
        Add and label edges in the ITS graph based on presence in G and H.
>>>>>>> 626c2571

        For each edge (u,v) in G or H:
          - If present in both, label ``order=(order_G, order_H)``.
          - If only in one, label the other side’s order as zero.

        :param ITS: The ITS graph with no edges.
        :type ITS: nx.Graph
        :param G: The first original graph.
        :type G: nx.Graph
        :param H: The second original graph.
        :type H: nx.Graph
        :param ignore_aromaticity: If True, order differences <1 are zeroed later.
        :type ignore_aromaticity: bool
        :returns: ITS graph with edges annotated by ``order`` and ``standard_order``.
        :rtype: nx.Graph
        """
        new_ITS = ITS.copy()

        # Add edges from G and H
        for graph_from, graph_to, reverse in [(G, H, False), (H, G, True)]:
            for u, v in graph_from.edges():
                if not new_ITS.has_edge(u, v):
                    if graph_to.has_edge(u, v) or graph_to.has_edge(v, u):
                        edge_label = (
                            (graph_from[u][v]["order"], graph_to[u][v]["order"])
                            if graph_to.has_edge(u, v)
                            else (
                                (graph_from[v][u]["order"], graph_to[v][u]["order"])
                                if reverse
                                else (
                                    graph_from[u][v]["order"],
                                    graph_to[v][u]["order"],
                                )
                            )
                        )
                        new_ITS.add_edge(u, v, order=edge_label)
                    else:
                        edge_label = (
                            (graph_from[u][v]["order"], 0)
                            if not reverse
                            else (0, graph_from[u][v]["order"])
                        )
                        new_ITS.add_edge(u, v, order=edge_label)
        nodes_to_remove = [node for node in new_ITS.nodes() if not new_ITS.nodes[node]]
        new_ITS.remove_nodes_from(nodes_to_remove)
        new_ITS = ITSConstruction.add_standard_order_attribute(
            new_ITS, ignore_aromaticity
        )
        return new_ITS

    @staticmethod
    def add_standard_order_attribute(
        graph: nx.Graph, ignore_aromaticity: bool = False
    ) -> nx.Graph:
<<<<<<< HEAD
        """Compute and attach 'standard_order' to each edge as difference of
        orders.
=======
        """
        Compute and attach 'standard_order' to each edge as difference of orders.
>>>>>>> 626c2571

        :param graph: Graph whose edges have ``order=(o_G, o_H)``.
        :type graph: nx.Graph
        :param ignore_aromaticity: If True, absolute differences <1 become zero.
        :type ignore_aromaticity: bool
        :returns: Graph with added ``standard_order`` attribute on each edge.
        :rtype: nx.Graph
        """

        new_graph = graph.copy()

        for u, v, data in new_graph.edges(data=True):
            if "order" in data and isinstance(data["order"], tuple):
                # Extract order values, replacing non-ints with 0
                first_order = data["order"][0]
                second_order = data["order"][1]
                # Compute standard order
                standard_order = first_order - second_order
                if ignore_aromaticity:
                    if abs(standard_order) < 1:  # to ignore aromaticity
                        standard_order = 0
                # Update the edge data with a new attribute 'standard_order'
                new_graph[u][v]["standard_order"] = standard_order
            else:
                # If 'order' attribute is missing or not a tuple, 'standard_order' to 0
                new_graph[u][v]["standard_order"] = 0

        return new_graph

    @staticmethod
    def construct(
        G: nx.Graph,
        H: nx.Graph,
        *,
        ignore_aromaticity: bool = False,
        balance_its: bool = True,
        node_attrs: Optional[List[str]] = None,
        edge_attrs: Optional[List[str]] = None,
    ) -> nx.Graph:
        """
        Constructs an ITS (Imaginary Transition State) graph from two input graphs,
        and annotates each node and edge with a tuple: ((G attributes...), (H attributes...)).

        The order of attributes in the tuple is defined by `node_attrs` and `edge_attrs`.
        Users are responsible for remembering the order.

        :param G: The first input NetworkX graph (typically the reactant).
        :type G: nx.Graph
        :param H: The second input NetworkX graph (typically the product).
        :type H: nx.Graph
        :param ignore_aromaticity: If True, aromaticity is ignored in edge comparison.
        :type ignore_aromaticity: bool
        :param balance_its: If True, balances the ITS size using node count.
        :type balance_its: bool
        :param node_attrs: List of node attributes for the tuple (order matters!).
        :type node_attrs: list[str] or None
        :param edge_attrs: List of edge attributes for the tuple (order matters!).
        :type edge_attrs: list[str] or None

        :returns: The constructed ITS NetworkX graph with `typesGH` tuples on nodes and edges.
        :rtype: nx.Graph
        """
        if node_attrs is None:
            node_attrs = [
                "element",
                "charge",
                "atom_map",
                "hcount",
                "aromatic",
                "neighbors",
            ]
        if edge_attrs is None:
            edge_attrs = ["order"]

        # Construct initial ITS graph using the existing method
        its = ITSConstruction.ITSGraph(
            G, H, ignore_aromaticity=ignore_aromaticity, balance_its=balance_its
        )

        # Attach node typesGH as a tuple: ((G attributes...), (H attributes...))
        for n in its.nodes():
            g_attrs = tuple(
                G.nodes[n].get(attr, 0) if n in G.nodes else 0 for attr in node_attrs
            )
            h_attrs = tuple(
                H.nodes[n].get(attr, 0) if n in H.nodes else 0 for attr in node_attrs
            )
            its.nodes[n]["typesGH"] = (g_attrs, h_attrs)

        its = ITSConstruction.add_edges_to_ITS(its, G, H, ignore_aromaticity)

        return its

    def typesGH(self) -> Dict[str, Dict[str, Tuple[Any, Any]]]:
        """Returns the types and default values for selected node and edge
        attributes, useful for interpreting the 'typesGH' annotation on ITS
        graphs.

        :returns: Dictionary with node and edge attribute types and
            defaults, e.g. {"node": {attr: (type, 0)}, "edge": {attr:
            (type, 0)}}
        :rtype: dict[str, dict[str, tuple[type, Any]]]
        """
        node_prop_types: Dict[str, Any] = {
            "element": str,
            "charge": int,
            "atom_map": int,
            "hcount": int,
            "in_ring": int,
            "radical": int,
            "isomer": str,
            "partial_charge": float,
            "hybridization": str,
            "implicit_hcount": int,
            "neighbors": list,
            "aromatic": int,
        }
        edge_prop_types: Dict[str, Any] = {
            "order": float,
            "ez_isomer": str,
            "bond_type": str,
            "conjugated": int,
            "in_ring": int,
        }
        sel_nodes = {
            a: node_prop_types.get(a, int) for a in getattr(self, "node_attrs", [])
        }
        sel_edges = {
            a: edge_prop_types.get(a, int) for a in getattr(self, "edge_attrs", [])
        }
        node_defaults = {k: (tp, 0) for k, tp in sel_nodes.items()}
        edge_defaults = {k: (tp, 0) for k, tp in sel_edges.items()}
        return {"node": node_defaults, "edge": edge_defaults}<|MERGE_RESOLUTION|>--- conflicted
+++ resolved
@@ -12,13 +12,8 @@
         attributes_defaults: Optional[Dict[str, Any]] = None,
         balance_its: bool = True,
     ) -> nx.Graph:
-<<<<<<< HEAD
         """Create a Combined Graph Representation (CGR) by merging nodes and
         edges of G and H.
-=======
-        """
-        Create a Combined Graph Representation (CGR) by merging nodes and edges of G and H.
->>>>>>> 626c2571
 
         The resulting ITS graph:
           - Uses a deep copy of the smaller (or larger, if balance_its is False) input graph.
@@ -86,12 +81,7 @@
     def get_node_attribute(
         graph: nx.Graph, node: Hashable, attribute: str, default: Any
     ) -> Any:
-<<<<<<< HEAD
         """Retrieve a node attribute or return a default if missing.
-=======
-        """
-        Retrieve a node attribute or return a default if missing.
->>>>>>> 626c2571
 
         :param graph: The graph containing the node.
         :type graph: nx.Graph
@@ -99,12 +89,8 @@
         :type node: hashable
         :param attribute: The name of the attribute to retrieve.
         :type attribute: str
-<<<<<<< HEAD
         :param default: The value to return if the attribute is not
             present.
-=======
-        :param default: The value to return if the attribute is not present.
->>>>>>> 626c2571
         :type default: Any
         :returns: The attribute value or the default.
         :rtype: Any
@@ -118,12 +104,7 @@
     def get_node_attributes_with_defaults(
         graph: nx.Graph, node: int, attributes_defaults: Dict[str, Any] = None
     ) -> Tuple:
-<<<<<<< HEAD
         """Retrieve multiple node attributes, applying defaults where missing.
-=======
-        """
-        Retrieve multiple node attributes, applying defaults where missing.
->>>>>>> 626c2571
 
         :param graph: The graph containing the node.
         :type graph: nx.Graph
@@ -152,12 +133,7 @@
     def add_edges_to_ITS(
         ITS: nx.Graph, G: nx.Graph, H: nx.Graph, ignore_aromaticity: bool = False
     ) -> nx.Graph:
-<<<<<<< HEAD
         """Add and label edges in the ITS graph based on presence in G and H.
-=======
-        """
-        Add and label edges in the ITS graph based on presence in G and H.
->>>>>>> 626c2571
 
         For each edge (u,v) in G or H:
           - If present in both, label ``order=(order_G, order_H)``.
@@ -212,13 +188,8 @@
     def add_standard_order_attribute(
         graph: nx.Graph, ignore_aromaticity: bool = False
     ) -> nx.Graph:
-<<<<<<< HEAD
         """Compute and attach 'standard_order' to each edge as difference of
         orders.
-=======
-        """
-        Compute and attach 'standard_order' to each edge as difference of orders.
->>>>>>> 626c2571
 
         :param graph: Graph whose edges have ``order=(o_G, o_H)``.
         :type graph: nx.Graph
