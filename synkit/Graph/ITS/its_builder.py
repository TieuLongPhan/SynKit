import networkx as nx
from copy import deepcopy


class ITSBuilder:
<<<<<<< HEAD
    """Build and annotate an Imaginary Transition State (ITS) graph from a base
    graph and a reaction-center (RC) graph.

    :cvar None: This class only provides static methods and does not
        maintain state.
=======
    """
    Build and annotate an Imaginary Transition State (ITS) graph from a base graph
    and a reaction-center (RC) graph.

    :cvar None: This class only provides static methods and does not maintain state.
>>>>>>> 626c2571
    """

    @staticmethod
    def update_atom_map(graph: nx.Graph) -> None:
<<<<<<< HEAD
        """Reset and renumber the 'atom_map' attribute of every node to match
        its node index.
=======
        """
        Reset and renumber the 'atom_map' attribute of every node to match its node index.
>>>>>>> 626c2571

        :param graph: The graph whose nodes will be renumbered.
        :type graph: nx.Graph
        :returns: None
        :rtype: NoneType
        :example:
        >>> G = nx.Graph()
        >>> G.add_node(5)
        >>> ITSBuilder.update_atom_map(G)
        >>> G.nodes[5]['atom_map']
        5
        """
        for node in graph.nodes():
            graph.nodes[node]["atom_map"] = node

    @staticmethod
    def ITSGraph(G: nx.Graph, RC: nx.Graph) -> nx.Graph:
<<<<<<< HEAD
        """Create an ITS graph by merging attributes from a reaction-center
        graph (RC) into a copy of the base graph G and initializing transition-
        state metadata.

        The returned ITS graph will have:
          1. A deep copy of G’s nodes and edges.
          2. A new node attribute 'typesGH' storing G‑side and H‑side element/aromaticity/etc.
          3. Edge attributes:
             - 'order': tuple of the original order replicated for G and H.
             - 'standard_order': initialized to 0.0.
          4. All node and edge attributes from RC grafted onto corresponding nodes/edges
             in the copy of G, matched by RC’s 'atom_map' values.
          5. A final renumbering of 'atom_map' to each node’s index.

=======
        """
        Create an ITS graph by merging attributes from a reaction-center graph (RC)
        into a copy of the base graph G and initializing transition-state metadata.

        The returned ITS graph will have:
          1. A deep copy of G’s nodes and edges.
          2. A new node attribute 'typesGH' storing G‑side and H‑side element/aromaticity/etc.
          3. Edge attributes:
             - 'order': tuple of the original order replicated for G and H.
             - 'standard_order': initialized to 0.0.
          4. All node and edge attributes from RC grafted onto corresponding nodes/edges
             in the copy of G, matched by RC’s 'atom_map' values.
          5. A final renumbering of 'atom_map' to each node’s index.

>>>>>>> 626c2571
        :param G: The original molecular graph representing either reactants or products.
        :type G: nx.Graph
        :param RC: The reaction-center graph containing updated atom and bond changes.
        :type RC: nx.Graph
        :returns: A new graph representing the ITS, with merged and initialized attributes.
        :rtype: nx.Graph
        :raises KeyError: If a required attribute is missing from G or RC during merging.
        :example:
        >>> from synkit.Graph.ITS.its_construction import ITSConstruction
        >>> base = nx.Graph()
        >>> # ... populate base with 'atom_map' and other attrs ...
        >>> rc = ITSConstruction().ITSGraph(base, some_other_graph)
        >>> its = ITSBuilder.ITSGraph(base, rc)
        >>> isinstance(its, nx.Graph)
        True
        """
        # 1) Copy base graph
        its = deepcopy(G)

        # 2) Initialize 'typesGH' for each node
        for node, attrs in its.nodes(data=True):
            common = (
                attrs.get("element", "*"),
                attrs.get("aromatic", False),
                attrs.get("hcount", 0),
                attrs.get("charge", 0),
                attrs.get("neighbors", []),
            )
            its.nodes[node]["typesGH"] = (common, common)

        # 3) Initialize edge orders and standard_order
        for u, v, edge_attrs in its.edges(data=True):
            order = edge_attrs.get("order", 1.0)
            its[u][v]["order"] = (order, order)
            its[u][v]["standard_order"] = 0.0

        # 4) Build mapping from RC atom_map to its node index in G
        atom_map_to_node = {
            attrs["atom_map"]: node
            for node, attrs in G.nodes(data=True)
            if attrs.get("atom_map", 0) != 0
        }

        # 5) Merge node attributes from RC
        for rc_node, rc_attrs in RC.nodes(data=True):
            amap = rc_attrs.get("atom_map")
            target = atom_map_to_node.get(amap)
            if target is not None:
                its.nodes[target].update(rc_attrs)

        # 6) Merge or add edges from RC
        for u_rc, v_rc, rc_edge_attrs in RC.edges(data=True):
            u_map = RC.nodes[u_rc].get("atom_map", u_rc)
            v_map = RC.nodes[v_rc].get("atom_map", v_rc)
            u_target = atom_map_to_node.get(u_map)
            v_target = atom_map_to_node.get(v_map)
            if u_target is None or v_target is None:
                continue
            if its.has_edge(u_target, v_target):
                its[u_target][v_target].update(rc_edge_attrs)
            else:
                its.add_edge(u_target, v_target, **rc_edge_attrs)

        # 7) Renumber atom_map to node indices
        ITSBuilder.update_atom_map(its)

        return its<|MERGE_RESOLUTION|>--- conflicted
+++ resolved
@@ -3,30 +3,17 @@
 
 
 class ITSBuilder:
-<<<<<<< HEAD
     """Build and annotate an Imaginary Transition State (ITS) graph from a base
     graph and a reaction-center (RC) graph.
 
     :cvar None: This class only provides static methods and does not
         maintain state.
-=======
-    """
-    Build and annotate an Imaginary Transition State (ITS) graph from a base graph
-    and a reaction-center (RC) graph.
-
-    :cvar None: This class only provides static methods and does not maintain state.
->>>>>>> 626c2571
     """
 
     @staticmethod
     def update_atom_map(graph: nx.Graph) -> None:
-<<<<<<< HEAD
         """Reset and renumber the 'atom_map' attribute of every node to match
         its node index.
-=======
-        """
-        Reset and renumber the 'atom_map' attribute of every node to match its node index.
->>>>>>> 626c2571
 
         :param graph: The graph whose nodes will be renumbered.
         :type graph: nx.Graph
@@ -44,7 +31,6 @@
 
     @staticmethod
     def ITSGraph(G: nx.Graph, RC: nx.Graph) -> nx.Graph:
-<<<<<<< HEAD
         """Create an ITS graph by merging attributes from a reaction-center
         graph (RC) into a copy of the base graph G and initializing transition-
         state metadata.
@@ -59,22 +45,6 @@
              in the copy of G, matched by RC’s 'atom_map' values.
           5. A final renumbering of 'atom_map' to each node’s index.
 
-=======
-        """
-        Create an ITS graph by merging attributes from a reaction-center graph (RC)
-        into a copy of the base graph G and initializing transition-state metadata.
-
-        The returned ITS graph will have:
-          1. A deep copy of G’s nodes and edges.
-          2. A new node attribute 'typesGH' storing G‑side and H‑side element/aromaticity/etc.
-          3. Edge attributes:
-             - 'order': tuple of the original order replicated for G and H.
-             - 'standard_order': initialized to 0.0.
-          4. All node and edge attributes from RC grafted onto corresponding nodes/edges
-             in the copy of G, matched by RC’s 'atom_map' values.
-          5. A final renumbering of 'atom_map' to each node’s index.
-
->>>>>>> 626c2571
         :param G: The original molecular graph representing either reactants or products.
         :type G: nx.Graph
         :param RC: The reaction-center graph containing updated atom and bond changes.
