import re
import networkx as nx
from typing import Optional, List

from rdkit import Chem
from rdkit.Chem.MolStandardize import rdMolStandardize

__all__ = ["get_rc", "its_decompose"]


def get_rc(
    ITS: nx.Graph,
    element_key: List[str] = ["element", "charge", "typesGH", "atom_map"],
    bond_key: str = "order",
    standard_key: str = "standard_order",
    disconnected: bool = False,
) -> nx.Graph:
<<<<<<< HEAD
    """Extract the reaction-center (RC) subgraph from an ITS graph.
=======
    """
    Extract the reaction-center (RC) subgraph from an ITS graph.
>>>>>>> 626c2571

    This function identifies:
      1. All bonds whose standard order (difference between ITS orders) is non-zero.
      2. All H–H bonds, ensuring they are included even if no order change is detected.
      3. (Optional) Additional nodes with charge changes and reconnection of edges
         if `disconnected=True`.

    :param ITS: The integrated transition-state graph with composite node/edge attributes.
    :type ITS: nx.Graph
    :param element_key: List of node‐attribute keys to copy into the RC graph.
    :type element_key: List[str]
    :param bond_key: Edge attribute key representing the tuple of bond orders.
    :type bond_key: str
    :param standard_key: Edge attribute key for the computed standard_order.
    :type standard_key: str
    :param disconnected: If True, also include nodes with charge changes and
                         reconnect any ITS edges between RC nodes.
    :type disconnected: bool
    :returns: A new graph containing only the reaction-center nodes and edges.
    :rtype: nx.Graph

    :example:
    >>> ITS = nx.Graph()
    >>> # ... populate ITS with 'order', 'standard_order', 'typesGH', etc. ...
    >>> RC = get_rc(ITS, disconnected=True)
    >>> isinstance(RC, nx.Graph)
    True
    """
    rc = nx.Graph()
    _add_bond_order_changes(ITS, rc, element_key, bond_key, standard_key)

    # 1.5) H-H bonds (force inclusion, with fallback typesGH)
    for u, v, data in ITS.edges(data=True):
        elem_u = ITS.nodes[u].get("element")
        elem_v = ITS.nodes[v].get("element")
        if elem_u == "H" and elem_v == "H":
            for n in (u, v):
                node_data = dict(ITS.nodes[n])
                if "typesGH" not in node_data:
                    node_data["typesGH"] = (
                        ("H", False, 0, 0, []),
                        ("*", False, 0, 0, []),
                    )
                # Ensure typesGH is available even if not in original element_key
                final_attrs = {k: node_data[k] for k in element_key if k in node_data}
                final_attrs["typesGH"] = node_data["typesGH"]
                rc.add_node(n, **final_attrs)

            rc.add_edge(
                u,
                v,
                **{
                    bond_key: data.get(bond_key),
                    standard_key: data.get(standard_key),
                },
            )
    if disconnected:
        _add_charge_change_nodes(ITS, rc, element_key)
        _reconnect_rc_edges(ITS, rc, bond_key, standard_key)

    return rc


def _carry_node_attrs(src: nx.Graph, dst: nx.Graph, n: int, keys: List[str]) -> None:
    """Copy node *n* from *src* to *dst* with only *keys* attributes."""
    if dst.has_node(n):
        return
    attrs = {k: src.nodes[n][k] for k in keys if k in src.nodes[n]}
    dst.add_node(n, **attrs)


def _add_charge_change_nodes(
    ITS: nx.Graph,
    rc: nx.Graph,
    keys: List[str],
) -> None:
    """Step 3a – add nodes whose *typesGH* shows a charge change."""
    for n, data in ITS.nodes(data=True):
        gh = data.get("typesGH")
        if (
            isinstance(gh, (list, tuple))
            and len(gh) >= 2
            and gh[0][3] != gh[1][3]
            and not rc.has_node(n)
        ):
            _carry_node_attrs(ITS, rc, n, keys)


def _reconnect_rc_edges(
    ITS: nx.Graph,
    rc: nx.Graph,
    bond_key: str,
    standard_key: str,
) -> None:
    """Step 3b – re-add any original ITS edge between nodes already in RC."""
    for u, v, data in ITS.edges(data=True):
        if rc.has_node(u) and rc.has_node(v) and not rc.has_edge(u, v):
            rc.add_edge(
                u,
                v,
                **{bond_key: data.get(bond_key), standard_key: data.get(standard_key)},
            )


def _add_bond_order_changes(
    ITS: nx.Graph,
    rc: nx.Graph,
    keys: List[str],
    bond_key: str,
    standard_key: str,
) -> None:
    """Step 1 – bond-order-change edges and their nodes."""
    for u, v, data in ITS.edges(data=True):
        old, new = data.get(bond_key, (None, None))
        if old == new:
            continue
        for n in (u, v):
            _carry_node_attrs(ITS, rc, n, keys)
        rc.add_edge(
            u, v, **{bond_key: data[bond_key], standard_key: data.get(standard_key)}
        )


# def get_rc(
#     ITS: nx.Graph,
#     element_key: List[str] = ["element", "charge", "typesGH", "atom_map"],
#     bond_key: str = "order",
#     standard_key: str = "standard_order",
#     disconnected: bool = False,
# ) -> nx.Graph:
#     """
#     Extract the reaction center (RC) from ITS graph.

#     Enhancements:
#     - Adds nodes and edges where bond order changes (core logic).
#     - If disconnected=True:
#         - Adds nodes with charge change based on typesGH.
#         - Reconnects any ITS edge between two RC nodes.
#     - NEW: Always includes H-H bonds in RC. Adds default typesGH if missing.
#     """
#     rc = nx.Graph()

#     # 1) edges with bond-order change
#     for u, v, data in ITS.edges(data=True):
#         old, new = data.get(bond_key, [None, None])
#         if old != new:
#             for n in (u, v):
#                 if not rc.has_node(n):
#                     rc.add_node(
#                         n,
#                         **{
#                             k: ITS.nodes[n][k] for k in element_key if k in ITS.nodes[n]
#                         },
#                     )
#             rc.add_edge(
#                 u,
#                 v,
#                 **{bond_key: data.get(bond_key), standard_key: data.get(standard_key)},
#             )

#     # 1.5) H-H bonds (force inclusion, with fallback typesGH)
#     for u, v, data in ITS.edges(data=True):
#         elem_u = ITS.nodes[u].get("element")
#         elem_v = ITS.nodes[v].get("element")
#         if elem_u == "H" and elem_v == "H":
#             for n in (u, v):
#                 node_data = dict(ITS.nodes[n])
#                 if "typesGH" not in node_data:
#                     node_data["typesGH"] = (
#                         ("H", False, 0, 0, []),
#                         ("*", False, 0, 0, []),
#                     )
#                 # Ensure typesGH is available even if not in original element_key
#                 final_attrs = {k: node_data[k] for k in element_key if k in node_data}
#                 final_attrs["typesGH"] = node_data["typesGH"]
#                 rc.add_node(n, **final_attrs)

#             rc.add_edge(
#                 u,
#                 v,
#                 **{
#                     bond_key: data.get(bond_key),
#                     standard_key: data.get(standard_key),
#                 },
#             )

#     if disconnected:
#         # 2) nodes with typesGH-based charge change
#         for n, data in ITS.nodes(data=True):
#             gh = data.get("typesGH")
#             if (
#                 isinstance(gh, (list, tuple))
#                 and len(gh) >= 2
#                 and len(gh[0]) > 3
#                 and len(gh[1]) > 3
#                 and gh[0][3] != gh[1][3]
#             ):
#                 if not rc.has_node(n):
#                     rc.add_node(n, **{k: data[k] for k in element_key if k in data})

#         # 3) reconnect RC nodes
#         for u, v, data in ITS.edges(data=True):
#             if rc.has_node(u) and rc.has_node(v) and not rc.has_edge(u, v):
#                 rc.add_edge(
#                     u,
#                     v,
#                     **{
#                         bond_key: data.get(bond_key),
#                         standard_key: data.get(standard_key),
#                     },
#                 )

#     return rc


# def get_rc(
#     ITS: nx.Graph,
#     element_key: List[str] = ["element", "charge", "typesGH", "atom_map"],
#     bond_key: str = "order",
#     standard_key: str = "standard_order",
#     disconnected: bool = False,
# ) -> nx.Graph:
#     """
#     Extract the reaction center (RC) from ITS by:

#     1. Always adding any edge whose bond order changes
#        (bond_key[0] != bond_key[1]), plus its two end-nodes.
#     2. [if disconnected=True] Adding any node whose 'typesGH' record shows a charge change
#        (typesGH[0][3] != typesGH[1][3]), even if isolated.
#     3. [if disconnected=True] Re-adding any ITS edge between two nodes already in RC
#        (to preserve connectivity), carrying over bond_key & standard_key.

#     Parameters:
#     - ITS (nx.Graph): input ITS graph.
#     - element_key (List[str]): node attrs to carry over.
#     - bond_key (str): edge attr key for bond order.
#     - standard_key (str): edge attr key for standard order.
#     - disconnected (bool): if True, include “charge-change” nodes (step 2) and
#       reconnect any edges among RC nodes (step 3). If False, only performs step 1.
#     """
#     rc = nx.Graph()

#     # 1) edges with bond-order change
#     for u, v, data in ITS.edges(data=True):
#         old, new = data.get(bond_key, [None, None])
#         if old != new:
#             for n in (u, v):
#                 if not rc.has_node(n):
#                     rc.add_node(
#                         n,
#                         **{
#                             k: ITS.nodes[n][k] for k in element_key if k in ITS.nodes[n]
#                         },
#                     )
#             rc.add_edge(
#                 u,
#                 v,
#                 **{bond_key: data.get(bond_key), standard_key: data.get(standard_key)},
#             )

#     if disconnected:
#         # 2) nodes with a typesGH-based charge change
#         for n, data in ITS.nodes(data=True):
#             gh = data.get("typesGH")
#             if (
#                 isinstance(gh, (list, tuple))
#                 and len(gh) >= 2
#                 and len(gh[0]) > 3
#                 and len(gh[1]) > 3
#                 and gh[0][3] != gh[1][3]
#             ):
#                 if not rc.has_node(n):
#                     rc.add_node(n, **{k: data[k] for k in element_key if k in data})

#         # 3) re-add any ITS edge between RC nodes to preserve connectivity
#         for u, v, data in ITS.edges(data=True):
#             if rc.has_node(u) and rc.has_node(v) and not rc.has_edge(u, v):
#                 rc.add_edge(
#                     u,
#                     v,
#                     **{
#                         bond_key: data.get(bond_key),
#                         standard_key: data.get(standard_key),
#                     },
#                 )

#     return rc


def its_decompose(its_graph: nx.Graph, nodes_share="typesGH", edges_share="order"):
<<<<<<< HEAD
    """Decompose an ITS graph into two separate reactant (G) and product (H)
    graphs.
=======
    """
    Decompose an ITS graph into two separate reactant (G) and product (H) graphs.
>>>>>>> 626c2571

    Nodes and edges in `its_graph` carry composite attributes:
      - Each node has `its_graph.nodes[nodes_share] = (node_attrs_G, node_attrs_H)`.
      - Each edge has `its_graph.edges[edges_share] = (order_G, order_H)`.

    This function splits those tuples to reconstruct the original G and H graphs.

    :param its_graph: The ITS graph with composite node/edge attributes.
    :type its_graph: nx.Graph
    :param nodes_share: Node attribute key storing (G_attrs, H_attrs) tuples.
    :type nodes_share: str
    :param edges_share: Edge attribute key storing (order_G, order_H) tuples.
    :type edges_share: str
    :returns: A tuple of two graphs (G, H) reconstructed from the ITS.
    :rtype: Tuple[nx.Graph, nx.Graph]

    :example:
    >>> its = nx.Graph()
    >>> # ... set its.nodes[n]['typesGH'] and its.edges[e]['order'] ...
    >>> G, H = its_decompose(its)
    >>> isinstance(G, nx.Graph) and isinstance(H, nx.Graph)
    True
    """
    G = nx.Graph()
    H = nx.Graph()

    # Decompose nodes
    for node, data in its_graph.nodes(data=True):
        if nodes_share in data:
            node_attr_g, node_attr_h = data[nodes_share]
            # Unpack node attributes for G
            G.add_node(
                node,
                element=node_attr_g[0],
                aromatic=node_attr_g[1],
                hcount=node_attr_g[2],
                charge=node_attr_g[3],
                neighbors=node_attr_g[4],
                atom_map=node,
            )
            if len(node_attr_h) > 0:
                # Unpack node attributes for H
                H.add_node(
                    node,
                    element=node_attr_h[0],
                    aromatic=node_attr_h[1],
                    hcount=node_attr_h[2],
                    charge=node_attr_h[3],
                    neighbors=node_attr_h[4],
                    atom_map=node,
                )

    # Decompose edges
    for u, v, data in its_graph.edges(data=True):
        if edges_share in data:
            order_g, order_h = data[edges_share]
            if order_g > 0:  # Assuming 0 means no edge in G
                G.add_edge(u, v, order=order_g)
            if order_h > 0:  # Assuming 0 means no edge in H
                H.add_edge(u, v, order=order_h)

    return G, H


def compare_graphs(
    graph1: nx.Graph,
    graph2: nx.Graph,
    node_attrs: list = ["element", "aromatic", "hcount", "charge", "neighbors"],
    edge_attrs: list = ["order"],
) -> bool:
    """Compare two graphs based on specified node and edge attributes.

    Parameters:
    - graph1 (nx.Graph): The first graph to compare.
    - graph2 (nx.Graph): The second graph to compare.
    - node_attrs (list): A list of node attribute names to include in the comparison.
    - edge_attrs (list): A list of edge attribute names to include in the comparison.

    Returns:
    - bool: True if both graphs are identical with respect to the specified attributes,
    otherwise False.
    """
    # Compare node sets
    if set(graph1.nodes()) != set(graph2.nodes()):
        return False

    # Compare nodes based on attributes
    for node in graph1.nodes():
        if node not in graph2:
            return False
        node_data1 = {attr: graph1.nodes[node].get(attr, None) for attr in node_attrs}
        node_data2 = {attr: graph2.nodes[node].get(attr, None) for attr in node_attrs}
        if node_data1 != node_data2:
            return False

    # Compare edge sets with sorted tuples
    if set(tuple(sorted(edge)) for edge in graph1.edges()) != set(
        tuple(sorted(edge)) for edge in graph2.edges()
    ):
        return False

    # Compare edges based on attributes
    for edge in graph1.edges():
        # Sort the edge for consistent comparison
        sorted_edge = tuple(sorted(edge))
        if sorted_edge not in graph2.edges():
            return False
        edge_data1 = {attr: graph1.edges[edge].get(attr, None) for attr in edge_attrs}
        edge_data2 = {
            attr: graph2.edges[sorted_edge].get(attr, None) for attr in edge_attrs
        }
        if edge_data1 != edge_data2:
            return False

    return True


def enumerate_tautomers(reaction_smiles: str) -> Optional[List[str]]:
    """Enumerates possible tautomers for reactants while canonicalizing the
    products in a reaction SMILES string. This function first splits the
    reaction SMILES string into reactants and products. It then generates all
    possible tautomers for the reactants and canonicalizes the product
    molecule. The function returns a list of reaction SMILES strings for each
    tautomer of the reactants combined with the canonical product.

    Parameters:
    - reaction_smiles (str): A SMILES string of the reaction formatted as
    'reactants>>products'.

    Returns:
    - List[str] | None: A list of SMILES strings for the reaction, with each string
    representing a different
    - tautomer of the reactants combined with the canonicalized products. Returns None if
    an error occurs or if invalid SMILES strings are provided.

    Raises:
    - ValueError: If the provided SMILES strings cannot be converted to molecule objects,
    indicating invalid input.
    """
    try:
        # Split the input reaction SMILES string into reactants and products
        reactants_smiles, products_smiles = reaction_smiles.split(">>")

        # Convert SMILES strings to molecule objects
        reactants_mol = Chem.MolFromSmiles(reactants_smiles)
        products_mol = Chem.MolFromSmiles(products_smiles)

        if reactants_mol is None or products_mol is None:
            raise ValueError(
                "Invalid SMILES string provided for reactants or products."
            )

        # Initialize tautomer enumerator

        enumerator = rdMolStandardize.TautomerEnumerator()

        # Enumerate tautomers for the reactants and canonicalize the products
        try:
            reactants_can = enumerator.Enumerate(reactants_mol)
        except Exception as e:
            print(f"An error occurred: {e}")
            reactants_can = [reactants_mol]
        products_can = products_mol

        # Convert molecule objects back to SMILES strings
        reactants_can_smiles = [Chem.MolToSmiles(i) for i in reactants_can]
        products_can_smiles = Chem.MolToSmiles(products_can)

        # Combine each reactant tautomer with the canonical product in SMILES format
        rsmi_list = [i + ">>" + products_can_smiles for i in reactants_can_smiles]
        if len(rsmi_list) == 0:
            return [reaction_smiles]
        else:
            # rsmi_list.remove(reaction_smiles)
            rsmi_list.insert(0, reaction_smiles)
            return rsmi_list

    except Exception as e:
        print(f"An error occurred: {e}")
        return [reaction_smiles]


def mapping_success_rate(list_mapping_data):
    """Calculate the success rate of entries containing atom mappings in a list
    of data strings.

    Parameters:
    - list_mapping_in_data (list of str): List containing strings to be searched for atom
    mappings.

    Returns:
    - float: The success rate of finding atom mappings in the list as a percentage.

    Raises:
    - ValueError: If the input list is empty.
    """
    atom_map_pattern = re.compile(r":\d+")
    if not list_mapping_data:
        raise ValueError("The input list is empty, cannot calculate success rate.")

    success = sum(
        1 for entry in list_mapping_data if re.search(atom_map_pattern, entry)
    )
    rate = 100 * (success / len(list_mapping_data))

    return round(rate, 2)<|MERGE_RESOLUTION|>--- conflicted
+++ resolved
@@ -15,12 +15,7 @@
     standard_key: str = "standard_order",
     disconnected: bool = False,
 ) -> nx.Graph:
-<<<<<<< HEAD
     """Extract the reaction-center (RC) subgraph from an ITS graph.
-=======
-    """
-    Extract the reaction-center (RC) subgraph from an ITS graph.
->>>>>>> 626c2571
 
     This function identifies:
       1. All bonds whose standard order (difference between ITS orders) is non-zero.
@@ -311,13 +306,8 @@
 
 
 def its_decompose(its_graph: nx.Graph, nodes_share="typesGH", edges_share="order"):
-<<<<<<< HEAD
     """Decompose an ITS graph into two separate reactant (G) and product (H)
     graphs.
-=======
-    """
-    Decompose an ITS graph into two separate reactant (G) and product (H) graphs.
->>>>>>> 626c2571
 
     Nodes and edges in `its_graph` carry composite attributes:
       - Each node has `its_graph.nodes[nodes_share] = (node_attrs_G, node_attrs_H)`.
