from __future__ import annotations

from synkit.IO.chem_converter import rsmi_to_graph, graph_to_rsmi, smiles_to_graph
from synkit.Graph.ITS.its_decompose import its_decompose
from synkit.Graph.ITS.its_construction import ITSConstruction
from synkit.Graph.ITS.its_builder import ITSBuilder
from synkit.Chem.Reaction.standardize import Standardize
from synkit.Graph.ITS.its_relabel import ITSRelabel

std = Standardize()


class ITSExpand:
<<<<<<< HEAD
    """Partially expand a reaction SMILES (RSMI) by reconstructing intermediate
    transition states (ITS) and applying transformation rules based on the
    reaction center graph.

    This class identifies the reaction center from an RSMI, builds and
    reconstructs the ITS graph, decomposes it back into reactants and
    products, and standardizes atom mappings to produce a fully mapped
    AAM RSMI.

=======
    """
    Partially expand a reaction SMILES (RSMI) by reconstructing intermediate transition states
    (ITS) and applying transformation rules based on the reaction center graph.

    This class identifies the reaction center from an RSMI, builds and reconstructs the ITS graph,
    decomposes it back into reactants and products, and standardizes atom mappings to produce
    a fully mapped AAM RSMI.

>>>>>>> 626c2571
    :cvar std: Standardize instance for reaction SMILES standardization.
    :type std: Standardize
    """

    def __init__(self) -> None:
<<<<<<< HEAD
        """Initialize ITSExpand.

        No instance-specific attributes are required.
=======
        """
        Initialize ITSExpand. No instance-specific attributes are required.
>>>>>>> 626c2571
        """
        pass

    @staticmethod
    def expand_aam_with_its(
        rsmi: str,
        relabel: bool = False,
        use_G: bool = True,
    ) -> str:
<<<<<<< HEAD
        """Expand a partial reaction SMILES to a full AAM RSMI using ITS
        reconstruction.
=======
        """
        Expand a partial reaction SMILES to a full AAM RSMI using ITS reconstruction.
>>>>>>> 626c2571

        :param rsmi: Reaction SMILES string in the format 'reactant>>product'.
        :type rsmi: str
        :param use_G: If True, expand using the reactant side; otherwise use the product side.
        :type use_G: bool
        :param light_weight: Flag indicating whether to apply a lighter-weight standardization.
        :type light_weight: bool
        :returns: Fully atom-mapped reaction SMILES after ITS expansion and standardization.
        :rtype: str
        :raises ValueError: If input RSMI format is invalid or ITS reconstruction fails.

        :example:
        >>> expander = ITSExpand()
        >>> expander.expand_aam_with_its("CC[CH2:3][Cl:1].[N:2]>>CC[CH2:3][N:2].[Cl:1]")
        '[CH3:1][CH2:2][CH2:3][Cl:4].[N:5]>>[CH3:1][CH2:2][CH2:3][N:5].[Cl:4]'
        """
        if relabel:
            return ITSRelabel().fit(rsmi)
        # Validate and split reaction SMILES
        try:
            react_smi, prod_smi = rsmi.split(">>")
        except ValueError as e:
            raise ValueError("Input RSMI must be 'reactant>>product'") from e

        # Build graphs for reactants and products
        react_graph, prod_graph = rsmi_to_graph(rsmi)

        # Construct the ITS reaction center graph
        rc_graph = ITSConstruction().ITSGraph(react_graph, prod_graph)

        # Choose which side to expand
        smi_side = react_smi if use_G else prod_smi
        side_graph = smiles_to_graph(
            smi_side, sanitize=True, drop_non_aam=False, use_index_as_atom_map=False
        )

        # Reconstruct the full ITS graph
        its_graph = ITSBuilder().ITSGraph(side_graph, rc_graph)

        # Decompose ITS back into reactant and product graphs
        new_react, new_prod = its_decompose(its_graph)

        # Convert graphs back to RSMI and standardize atom mappings
        expanded_rsmi = graph_to_rsmi(new_react, new_prod, its_graph, True, False)
        return std.fit(expanded_rsmi, remove_aam=False)<|MERGE_RESOLUTION|>--- conflicted
+++ resolved
@@ -11,7 +11,6 @@
 
 
 class ITSExpand:
-<<<<<<< HEAD
     """Partially expand a reaction SMILES (RSMI) by reconstructing intermediate
     transition states (ITS) and applying transformation rules based on the
     reaction center graph.
@@ -21,29 +20,14 @@
     products, and standardizes atom mappings to produce a fully mapped
     AAM RSMI.
 
-=======
-    """
-    Partially expand a reaction SMILES (RSMI) by reconstructing intermediate transition states
-    (ITS) and applying transformation rules based on the reaction center graph.
-
-    This class identifies the reaction center from an RSMI, builds and reconstructs the ITS graph,
-    decomposes it back into reactants and products, and standardizes atom mappings to produce
-    a fully mapped AAM RSMI.
-
->>>>>>> 626c2571
     :cvar std: Standardize instance for reaction SMILES standardization.
     :type std: Standardize
     """
 
     def __init__(self) -> None:
-<<<<<<< HEAD
         """Initialize ITSExpand.
 
         No instance-specific attributes are required.
-=======
-        """
-        Initialize ITSExpand. No instance-specific attributes are required.
->>>>>>> 626c2571
         """
         pass
 
@@ -53,13 +37,8 @@
         relabel: bool = False,
         use_G: bool = True,
     ) -> str:
-<<<<<<< HEAD
         """Expand a partial reaction SMILES to a full AAM RSMI using ITS
         reconstruction.
-=======
-        """
-        Expand a partial reaction SMILES to a full AAM RSMI using ITS reconstruction.
->>>>>>> 626c2571
 
         :param rsmi: Reaction SMILES string in the format 'reactant>>product'.
         :type rsmi: str
