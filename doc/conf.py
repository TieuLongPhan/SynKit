--- conflicted
+++ resolved
@@ -1,9 +1,6 @@
 import os
 import sys
-<<<<<<< HEAD
 import importlib.metadata as m
-=======
->>>>>>> 626c2571
 from importlib.metadata import version as _get_version, PackageNotFoundError
 
 # -- Path setup --------------------------------------------------------------
@@ -19,16 +16,10 @@
     release = _get_version("synkit")
 except PackageNotFoundError:
     try:
-<<<<<<< HEAD
         release = m.version("synkit")
-=======
-        import synkit
-
-        release = synkit.__version__
->>>>>>> 626c2571
     except (ImportError, AttributeError):
         # Fallback default
-        release = "0.0.10"
+        release = "0.0.11"
 # Use only major.minor for short version
 version = ".".join(release.split(".")[:2])
 
